--- conflicted
+++ resolved
@@ -105,18 +105,12 @@
         if self.verb:
             print(f"k-NN density estimation started (k={k})")
 
-<<<<<<< HEAD
-        log_den, log_den_err, dc = return_not_normalised_density_kstarNN(
-            self.distances,
-            self.intrinsic_dim,
-            kstar,
-            interpolation=False,
-=======
+
         self.set_kstar(k)
 
         log_den, log_den_err, dc = return_not_normalised_density_kstarNN(
             self.distances, self.intrinsic_dim, self.kstar, interpolation=False
->>>>>>> 3b548601
+
         )
 
         # Normalise density
