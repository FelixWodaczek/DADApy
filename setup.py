from setuptools import setup, Extension
from Cython.Build import cythonize

cmdclass = {}
ext_modules = cythonize("dadapy/cython_/*.pyx")

setup(
    name="dadapy",
    url="https://dadapy.readthedocs.io/",
    description="A Python package for Distance-based Analysis of DAta-manifolds.",
    long_description="A Python package for Distance-based Analysis of DAta-manifolds.",
    packages=["dadapy", "dadapy.utils_"],
<<<<<<< HEAD
    #dependencies
    install_requires=["numpy", "scipy", "scikit-learn", "Cython", "pytest"],
=======
    install_requires=["numpy", "scipy", "scikit-learn", "pytest"],
>>>>>>> 0e259993
    cmdclass=cmdclass,
    ext_modules = ext_modules,
)

<<<<<<< HEAD
=======
# COMPILE FROM CYTHON WORKING
# from setuptools import setup, Extension
# from Cython.Build import cythonize
>>>>>>> 0e259993
#
#
#
# ### COMPILE FROM C ###
# class get_numpy_include(object):
#     """Defer numpy.get_include() until after numpy is installed.
#     From: https://stackoverflow.com/questions/19919905/how-to-bootstrap-numpy-installation-in-setup-py
#     """
#
#     def __str__(self):
#         import numpy
#
#         return numpy.get_include()
#
#
# # ext_modules += [Extension("dadapy.cython_.cython_functions", sources=["dadapy/cython_/cython_functions.c"],
# #                           include_dirs=[get_numpy_include()])]
#
# ext_modules += [
#     Extension(
#         "dadapy.cython_.cython_clustering",
#         sources=["dadapy/cython_/cython_clustering.c"],
#         include_dirs=[get_numpy_include()],
#     )
# ]
#
# ext_modules += [
#     Extension(
#         "dadapy.cython_.cython_grads",
#         sources=["dadapy/cython_/cython_grads.c"],
#         include_dirs=[get_numpy_include()],
#     )
# ]
#
# ext_modules += [
#     Extension(
#         "dadapy.cython_.cython_maximum_likelihood_opt",
#         sources=["dadapy/cython_/cython_maximum_likelihood_opt.c"],
#         include_dirs=[get_numpy_include()],
#     )
# ]
#
# ext_modules += [
#     Extension(
#         "dadapy.cython_.cython_periodic_dist",
#         sources=["dadapy/cython_/cython_periodic_dist.c"],
#         include_dirs=[get_numpy_include()],
#     )
# ]
#
# ext_modules += [
#     Extension(
#         "dadapy.cython_.cython_density",
#         sources=["dadapy/cython_/cython_density.c"],
#         include_dirs=[get_numpy_include()],
#     )
# ]

#
# setup(
#     name="dadapy",
#     packages=["dadapy", "dadapy.utils_"],
#     #dependencies
#     install_requires=["numpy", "scipy", "scikit-learn", "Cython", "pytest"],
#     cmdclass=cmdclass,
#     ext_modules=ext_modules,
# )


<<<<<<< HEAD




### COMPILE FROM CYTHON ### NOT WORKING

=======
### COMPILE FROM CYTHON ### NOT WORKING


>>>>>>> 0e259993
# exts = [Extension(name='dadapy.cython_functions',
#                   sources=["cython_/cython_functions.pyx", "cython_/cython_functions.c"],
#                   include_dirs=[numpy.get_include()])]

# setup(name='dadapy', packages=['dadapy'],
#       install_requires=['numpy', 'scipy', 'scikit-learn'],
#       cmdclass=cmdclass,
#       ext_modules=cythonize(exts))<|MERGE_RESOLUTION|>--- conflicted
+++ resolved
@@ -10,22 +10,17 @@
     description="A Python package for Distance-based Analysis of DAta-manifolds.",
     long_description="A Python package for Distance-based Analysis of DAta-manifolds.",
     packages=["dadapy", "dadapy.utils_"],
-<<<<<<< HEAD
     #dependencies
-    install_requires=["numpy", "scipy", "scikit-learn", "Cython", "pytest"],
-=======
+    #install_requires=["numpy", "scipy", "scikit-learn", "Cython", "pytest"],
     install_requires=["numpy", "scipy", "scikit-learn", "pytest"],
->>>>>>> 0e259993
     cmdclass=cmdclass,
     ext_modules = ext_modules,
 )
 
-<<<<<<< HEAD
-=======
+
 # COMPILE FROM CYTHON WORKING
 # from setuptools import setup, Extension
 # from Cython.Build import cythonize
->>>>>>> 0e259993
 #
 #
 #
@@ -95,18 +90,8 @@
 # )
 
 
-<<<<<<< HEAD
-
-
-
-
 ### COMPILE FROM CYTHON ### NOT WORKING
 
-=======
-### COMPILE FROM CYTHON ### NOT WORKING
-
-
->>>>>>> 0e259993
 # exts = [Extension(name='dadapy.cython_functions',
 #                   sources=["cython_/cython_functions.pyx", "cython_/cython_functions.c"],
 #                   include_dirs=[numpy.get_include()])]
